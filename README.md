--- conflicted
+++ resolved
@@ -1,6 +1,3 @@
-<<<<<<< HEAD
-# lighthouse bot
-=======
 # Lighthouse Sensor Bot
 
 Repository for the Lighthouse sensor bot project.
@@ -8,11 +5,8 @@
 This project initiated with the pre-study: "Large Language Models (LLMs) in Maritime Data Analysis and Decision Support."
 Read more about it here: [Large Language Models (LLMs) can solve operational challenges](https://lighthouse.nu/en/whats-on/news/large-language-models-can-solve-operational-challenges)
 
->>>>>>> b00039e9
 
-
-<<<<<<< HEAD
-Lighthouse is a data analysis application that uses natural language queries to analyze maritime ferry data using agentic RAG. The system consists of:
+Lighthouse Sensor Bot is a data analysis application that uses natural language queries to analyze maritime ferry data using agentic RAG. The system consists of:
 
 - **Frontend**: Interface for submitting queries, and viewing results
 - **Backend**: Flask server that processes queries with the help of an LLM as an agent
@@ -82,6 +76,3 @@
 ## Known issues
 
 Every now and then a model will try to use a tool that doesn't exist or other errors from the LLMwill occur. Currently this results in a 500 status code as response. We are working on a more graceful solution.
-=======
-
->>>>>>> b00039e9
