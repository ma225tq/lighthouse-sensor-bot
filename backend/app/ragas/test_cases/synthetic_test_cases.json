--- conflicted
+++ resolved
@@ -2,8 +2,6 @@
   {
     "test_no": 1,
     "query": "What is the total fuel cost for ferry Jupiter in January 2024 assuming that the price per liter is 20 sek?",
-<<<<<<< HEAD
-=======
     "reference_contexts": [
       "Total fuel consumption for ferry Jupiter in January 2024: 12709.34 liters. Total fuel cost for ferry Jupiter in January 2024: 254186.70 SEK"
     ],
@@ -194,27 +192,6 @@
   {
     "test_no": 20,
     "query": "What is the total CO2 emission from Ljusteröleden in February 2024, assuming 2.68 kg CO2 per liter of fuel?",
->>>>>>> adba45bc
-    "reference_contexts": [
-      "Total fuel consumption for ferry Jupiter in January 2024: 12709.34 liters. Total fuel cost for ferry Jupiter in January 2024: 254186.70 SEK"
-    ],
-    "ground_truth": "Total fuel cost for ferry Jupiter in January 2024: 254186.70 SEK",
-    "extracted_true_value": "254186.70",
-    "synthesizer_name": "single_hop_specifc_query_synthesizer"
-  },
-  {
-    "test_no": 2,
-    "query": "What is the average speed of ferry Jupiter? (in km/h)",
-    "reference_contexts": [
-      "The average speed of ferry Jupiter is: 6.23 knots. Average speed in km/h: 11.55 km/h."
-    ],
-    "ground_truth": "Average speed in km/h is 11.55 km/h",
-    "extracted_true_value": "11.55",
-    "synthesizer_name": "single_hop_specifc_query_synthesizer"
-  },
-  {
-    "test_no": 3,
-    "query": "How many vehicles are on average left at the terminal for inbound trips?",
     "reference_contexts": [
       "Analysis of Vehicles Left at Terminal for Inbound Trips: Average vehicles left at terminal per inbound trip: 0.3270"
     ],
