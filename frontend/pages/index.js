import { useState, useEffect, useRef } from "react";
import { useWebSocket } from "../contexts/WebSocketContext";
import { Prism as SyntaxHighlighter } from 'react-syntax-highlighter';
import { vscDarkPlus } from 'react-syntax-highlighter/dist/cjs/styles/prism';
import ReactMarkdown from 'react-markdown';
import { marked } from 'marked';
import io from 'socket.io-client';

export default function QuestionForm() {
  const [question, setQuestion] = useState("");
  const [content, setContent] = useState(null);
  const [isLoading, setIsLoading] = useState(false);
  const [backendStatus, setBackendStatus] = useState("offline");
  const [sourceFile, setSourceFile] = useState("ferry_trips_data.csv");
  const [modelCategory, setModelCategory] = useState("open-source");
  const [selectedModel, setSelectedModel] = useState("qwen/qwen-2.5-72b-instruct");
  const [modelUsed, setModelUsed] = useState(null);
  const [activeQuery, setActiveQuery] = useState(false);
  const [evaluationResults, setEvaluationResults] = useState(null);
  const [fullResponse, setFullResponse] = useState(null);
  const { sqlQueries, queryStatus, resetQueries, evaluationProgress } = useWebSocket();
  const [controlMode, setControlMode] = useState("query"); // "query" or "evaluation"
  const [testCases, setTestCases] = useState(null);
  const [numberOfRuns, setNumberOfRuns] = useState(1);
  const [maxRetries, setMaxRetries] = useState(3);

  const [queryModeState, setQueryModeState] = useState({
    content: null,
    fullResponse: null,
    sqlQueries: [],
    modelUsed: null,
    activeQuery: false
  });

  const [evaluationModeState, setEvaluationModeState] = useState({
    content: null,
    fullResponse: null,
    evaluationResults: null,
    sqlQueries: [],
    activeQuery: false
  });

  const fetchTestCases = async () => {
    try {
      const response = await fetch("/api/test-cases");
      if (!response.ok) {
        throw new Error(`HTTP error! Status: ${response.status}`);
      }
      const data = await response.json();
      setTestCases(data);
    } catch (error) {
      console.error("Error fetching test cases:", error);
      setTestCases({ error: error.message });
    }
  };

  // Fetch test cases when switching to evaluation mode
  useEffect(() => {
    if (controlMode === "evaluation" && !testCases) {
      fetchTestCases();
    }
  }, [controlMode, testCases]);


  const markdownToHtml = (markdown) => {
    if (!markdown) return '';
    try {
      return marked(markdown);
    } catch (error) {
      console.error('Error parsing markdown:', error);
      return markdown;
    }
  };

  // Reference to the SQL queries container for auto-scrolling
  const queriesContainerRef = useRef(null);

  // Auto-scroll when new queries are added
  useEffect(() => {
    if (queriesContainerRef.current) {
      queriesContainerRef.current.scrollTop = queriesContainerRef.current.scrollHeight;
    }
  }, [sqlQueries]);
  useEffect(() => {
    // Check backend status on component mount
    testConnection(false);
  }, []);

  useEffect(() => {
    // Set Live Tool Calls as the default tab when component mounts
    const timer = setTimeout(() => {
      const toolCallsTab = document.querySelector('.tab-button[data-tab="live-tool-calls"]');
      if (toolCallsTab) {
        toolCallsTab.classList.add('active');
      }

      const toolCallsContent = document.getElementById('live-tool-calls-content');
      if (toolCallsContent) {
        toolCallsContent.classList.remove('hidden');
        toolCallsContent.classList.add('active');
      }

      const evalContent = document.getElementById('evaluation-content');
      if (evalContent) {
        evalContent.classList.add('hidden');
        evalContent.classList.remove('active');
      }
    }, 100);

    return () => clearTimeout(timer);
  }, []);

  useEffect(() => {
    // Save current state when switching modes
    if (controlMode === "query") {
      // Coming from evaluation mode, save evaluation state
      setEvaluationModeState({
        content,
        fullResponse,
        evaluationResults,
        sqlQueries,
        activeQuery
      });

      // Restore query mode state
      setContent(queryModeState.content);
      setFullResponse(queryModeState.fullResponse);
      setModelUsed(queryModeState.modelUsed);
      setActiveQuery(queryModeState.activeQuery);

      // Reset evaluation-specific state
      setEvaluationResults(null);

      // Reset SQL queries display to show query mode queries
      resetQueries(); // Clear the current display

      // Switch to full response tab when switching to query mode
      // Only if there is a full response, otherwise show live tool calls
      Promise.resolve().then(() => {
        if (queryModeState.fullResponse) {
          switchTab('full-response');
        } else {
          switchTab('live-tool-calls');
        }
      });
    } else {
      // Coming from query mode, save query state
      setQueryModeState({
        content,
        fullResponse,
        modelUsed,
        sqlQueries,
        activeQuery
      });

      // Restore evaluation mode state
      setContent(evaluationModeState.content);
      setFullResponse(evaluationModeState.fullResponse);
      setEvaluationResults(evaluationModeState.evaluationResults);
      setActiveQuery(evaluationModeState.activeQuery);

      // Reset SQL queries display to show evaluation mode queries
      resetQueries(); // Clear the current display

      // Switch to evaluation tab when switching to evaluation mode
      // Only if evaluation results exist, otherwise show full response or live tool calls
      Promise.resolve().then(() => {
        if (evaluationModeState.evaluationResults) {
          switchTab('evaluation');
        } else if (evaluationModeState.fullResponse) {
          switchTab('full-response');
        } else {
          switchTab('live-tool-calls');
        }
      });
    }
  }, [controlMode]);

  const askQuestion = async () => {
    if (question.trim() === "") {
      setContent("Please enter a question");
      return;
    }

    setIsLoading(true);
    setContent(null);
    setActiveQuery(true);
    resetQueries(); // Reset SQL queries for new question

    // Switch to Live Tool Calls tab to show progress
    switchTab('live-tool-calls');

    try {
      const response = await fetch("/api/query", {
        method: "POST",
        headers: {
          "Content-Type": "application/json",
        },
        body: JSON.stringify({
          question,
          // source_file: sourceFile,
          llm_model_id: selectedModel
        }),
      });

      if (!response.ok) {
        throw new Error(`HTTP error! Status: ${response.status}`);
      }

      const data = await response.json();

      // First update all state values
      setContent(data.content);
      setFullResponse(data.full_response);
      setModelUsed(selectedModel);

      // Update query mode state with all relevant data
      setQueryModeState({
        content: data.content,
        fullResponse: data.full_response,
        modelUsed: selectedModel,
        sqlQueries: sqlQueries,
        activeQuery: true
      });

      // Use React's state batching to our advantage
      // This will run after the state updates are applied
      Promise.resolve().then(() => {
        switchTab('full-response');
      });
    } catch (error) {
      console.error("Error asking question:", error);
      setContent("Error connecting to the backend: " + error.message);
    } finally {
      setIsLoading(false);
    }
  };

  const testConnection = async (showAlert = true) => {
    try {
      const response = await fetch("/api/test");
      const data = await response.json();

      if (data.status === "online" || data.content === "OK" ||
        data.content === "Backend connection test successful") {
        setBackendStatus("online");
        if (showAlert) {
          alert(`Backend connection test: Success`);
        }
      } else {
        setBackendStatus("offline");
        if (showAlert) {
          alert(`Backend connection test: Failed - ${data.content || "Unknown error"}`);
        }
      }
    } catch (error) {
      setBackendStatus("offline");
      if (showAlert) {
        alert(`Backend connection test failed: ${error.message}`);
      }
    }
  };

  const loadPrompt = async () => {
    try {
      const response = await fetch("/api/load-prompt");
      const data = await response.json();

      if (data.content) {
        setQuestion(data.content);
      } else {
        alert("Failed to load prompt: No content");
      }
    } catch (error) {
      alert(`Failed to load prompt: ${error.message}`);
    }
  };

  const handleCategoryChange = (category) => {
    setModelCategory(category);
    // Set a default model for the selected category
    if (category === "proprietary") {
      setSelectedModel("anthropic/claude-3.7-sonnet");
    } else {
      setSelectedModel("qwen/qwen-2.5-72b-instruct");
    }
  };

  // Update the backend status indicator with breathing effect
  const statusIndicator = (
    <div className="flex items-center">
      <span
        className={`backend-status-indicator ${backendStatus === "online" ? "online" : "offline"}`}
      ></span>
      <span className="ml-2 text-sm text-white text-opacity-80">
        {backendStatus === "online" ? "Backend connected" : "Backend disconnected"}
      </span>
    </div>
  );
  // Add this function to handle tab switching
  const switchTab = (tabName) => {
    // Remove active class from all tabs
    document.querySelectorAll('.tab-button').forEach(tab => {
      tab.classList.remove('active');
    });

    // Find the button for this tab and make it active
    const tabButton = document.querySelector(`.tab-button[data-tab="${tabName}"]`);
    if (tabButton) {
      tabButton.classList.add('active');
    }

    // Hide all tab content
    document.querySelectorAll('.tab-pane').forEach(content => {
      content.classList.remove('active');
      content.classList.add('hidden');
    });

    // Find the content for this tab and make it visible
    const tabContent = document.getElementById(`${tabName}-content`);
    if (tabContent) {
      tabContent.classList.remove('hidden');
      tabContent.classList.add('active');
    } else {
      console.warn(`Tab content for "${tabName}" not found`);
    }
  };

  // section to display SQL queries with syntax highlighting
  const renderSqlQueries = () => {
    if (sqlQueries.length === 0) return null;

    return (
      <div className="mt-4 bg-white bg-opacity-10 rounded-xl p-4">
        <div
          ref={queriesContainerRef}
          className="space-y-2 max-h-60 overflow-y-auto"
        >
          {sqlQueries.map((query, index) => (
            <div key={index} className="rounded">
              <SyntaxHighlighter
                language="sql"
                style={vscDarkPlus}
                customStyle={{
                  margin: 0,
                  borderRadius: '0.25rem',
                  fontSize: '0.875rem',
                  padding: '0.5rem'
                }}
              >
                {query}
              </SyntaxHighlighter>
            </div>
          ))}
        </div>
      </div>
    );
  };

  const evaluateModel = async () => {
    if (!selectedModel) {
      alert("Please select a model to evaluate");
      return;
    }

    setIsLoading(true);
    setActiveQuery(true); // Ensure evaluation is marked as active

    // Ensure controlMode is 'evaluation'
    if (controlMode !== "evaluation") {
      setControlMode("evaluation");
    }
    switchTab('live-tool-calls');

    try {
      setContent("Running model evaluation...");

      // Reset evaluation progress (this sets evaluationProgress to null in context)
      resetQueries();

      const response = await fetch("/api/evaluate", {
        method: "POST",
        headers: {
          "Content-Type": "application/json",
        },
        body: JSON.stringify({
          model_id: selectedModel,
          number_of_runs: numberOfRuns,
          max_retries: maxRetries
        }),
      });

      if (!response.ok) {
        const errorText = await response.text();
        throw new Error(`HTTP error! Status: ${response.status}. Message: ${errorText}`);
      }

      const data = await response.json();

      if (data.error) {
        // API call succeeded but returned an error in the JSON payload
        setContent(`## Error during evaluation\n${data.error}`);
        setFullResponse(`## Error during evaluation\n${data.error}`);
        setEvaluationResults(null);
        setEvaluationModeState(prevState => ({
          ...prevState,
          content: `## Error during evaluation\n${data.error}`,
          fullResponse: `## Error during evaluation\n${data.error}`,
          evaluationResults: null,
          activeQuery: false // Mark as not active on error
        }));
        setActiveQuery(false); // Explicitly set activeQuery to false
      } else {
        // API call successful, data received.
        // isLoading remains true until finally, then useEffect manages based on WebSocket.
        // activeQuery remains true until WebSocket signals completion or an error.
        setEvaluationResults(data.results);
        // The content might be updated by progress messages or upon completion.
        // For now, let's set a generic message or rely on renderEvaluationProgress.
        setContent("Evaluation processing... detailed results will appear in the Evaluation tab.");

        if (data.full_response) {
          setFullResponse(data.full_response);
        }

        setEvaluationModeState(prevState => ({
          ...prevState,
          content: "Evaluation processing... detailed results will appear in the Evaluation tab.",
          fullResponse: data.full_response || null,
          evaluationResults: data.results,
          sqlQueries: sqlQueries, 
          activeQuery: true
        }));


        setTimeout(() => {
          switchTab('evaluation');
          // Force the evaluation content to be visible
          const evaluationContent = document.getElementById('evaluation-content');
          if (evaluationContent) {
            document.querySelectorAll('.tab-pane').forEach(content => {
              content.classList.remove('active');
              content.classList.add('hidden');
            });

            evaluationContent.classList.remove('hidden');
            evaluationContent.classList.add('active');

            // Force a re-render of the evaluation container
            const evaluationContainer = document.getElementById('evaluation-data-container');
            if (evaluationContainer) {
              const displayStyle = evaluationContainer.style.display;
              evaluationContainer.style.display = 'none';
              setTimeout(() => {
                evaluationContainer.style.display = displayStyle || 'block';
              }, 10);
            }
          }
        }, 100);
      }
    } catch (error) {
      console.error("Error evaluating model:", error);
      setContent(`## Error during evaluation\n${error.message}`);
      setFullResponse(`## Error during evaluation\n${error.message}`);
      setEvaluationResults(null);
      setActiveQuery(false); // Crucial: stop active query if the fetch itself fails
      setEvaluationModeState(prevState => ({ // Also update mode state
        ...prevState,
        content: `## Error during evaluation\n${error.message}`,
        fullResponse: `## Error during evaluation\n${error.message}`,
        evaluationResults: null,
        activeQuery: false
      }));
    } finally {
      setIsLoading(false); 
    }
  };

  function EvaluationResultsTable({ results }) {
    if (!results) {
      // console.log("No evaluation results provided");
      return null;
    }

    // console.log("Rendering evaluation results:", results);


    const processMetrics = (data) => {

      const metricsData = data.results ? data.results : data;

      return Object.entries(metricsData)
        .filter(([key, value]) =>
          (typeof value === 'number' || typeof value === 'boolean') &&
          !['id', 'query_result_id', 'retrieved_contexts', 'reference', 'hash'].includes(key)
        )
        .map(([key, value]) => ({
          key: key,
          value
        }));
    };

    const metricsData = processMetrics(results);

    return (
      <div className="mt-4 overflow-hidden rounded-lg border border-gray-200 shadow">
        <table className="w-full border-collapse bg-white text-left">
          <thead className="bg-gray-50">
            <tr>
              <th scope="col" className="px-4 py-3 text-sm font-medium text-gray-900">Metric</th>
              <th scope="col" className="px-4 py-3 text-sm font-medium text-gray-900">Value</th>
            </tr>
          </thead>
          <tbody className="divide-y divide-gray-100 border-t border-gray-100">
            {metricsData.length > 0 ? (
              metricsData.map((item) => (
                <tr key={item.key} className="hover:bg-gray-50">
                  <td className="px-4 py-2 text-sm font-medium text-gray-700">
                    {formatMetricName(item.key)}
                  </td>
                  <td className="px-4 py-2 text-sm text-gray-700">
                    {typeof item.value === 'number' ? item.value.toFixed(2) : String(item.value)}
                  </td>
                </tr>
              ))
            ) : (
              <tr>
                <td colSpan="2" className="px-4 py-4 text-sm text-center text-gray-500">
                  No metrics available
                </td>
              </tr>
            )}
          </tbody>
        </table>
      </div>
    );
  }

  // Helper function to format metric names
  const formatMetricName = (key) => {
    return key
      .split('_')
      .map(word => word.charAt(0).toUpperCase() + word.slice(1))
      .join(' ');
  };

  // Clean up the renderEvaluationProgress function to be simpler and clearer
  const renderEvaluationProgress = () => {
    // Always show progress info even when initializing
    const progressData = evaluationProgress || { 
      progress: 0, 
      total: 1,
      test_no: 0,
      total_tests: 0,
      iteration: 0,
      total_iterations: 0
    };
    
    // Extract all relevant fields with fallbacks
    const { 
      progress = 0, 
      total = 1, 
      message = "",
      test_no = 0, 
      total_tests = 0,
      iteration = 0,
      total_iterations = 0
    } = progressData;

    // Display percent calculation
    const displayPercent = Math.round((progress / total) * 100) || 0;

    return (
      <div className="mt-4 mb-4 p-3 border border-gray-200 rounded-lg" id="evaluation-progress-display">
        <h3 className="text-lg font-semibold text-blue-700">Evaluation Progress</h3>
        
        {/* Test and iteration status - always shown */}
        <div className="my-3">
          <p className="text-base font-medium">
            Test {test_no}/{total_tests || total}, Iteration {iteration}/{total_iterations || numberOfRuns}
          </p>
        </div>
        
        {/* Progress bar */}
        <div className="w-full bg-gray-200 rounded-full h-2.5 mb-2">
          <div
            className="bg-blue-600 h-2.5 rounded-full transition-all duration-300 ease-in-out"
            style={{ width: `${displayPercent}%` }}
          ></div>
        </div>
        
        {/* Overall progress count */}
        <p className="text-sm text-gray-600">
          Progress: {progress}/{total} ({displayPercent}%)
        </p>
      </div>
    );
  };

  
  useEffect(() => {
    // evaluationProgress is from useWebSocket() context
    if (evaluationProgress) {
      // Log for debugging to ensure context is providing updates
      console.log("Evaluation progress from context in index.js:", evaluationProgress);

      // When evaluation is complete, switch tab
      if (evaluationProgress.progress !== undefined && evaluationProgress.total !== undefined &&
          (evaluationProgress.progress === evaluationProgress.total || evaluationProgress.percent === 100)) {
        
        
        setIsLoading(false); 
        setActiveQuery(false);
        
        // Delay slightly to allow final progress message to be seen
        setTimeout(() => {
          switchTab('evaluation');
        }, 500); 
      }
    }
  }, [evaluationProgress, setActiveQuery, switchTab, setIsLoading]); // Added setIsLoading to dependencies

  // Add useEffect to monitor evaluationProgress changes
  useEffect(() => {
    if (evaluationProgress) {
      console.log('🔄 Rendering with updated progress:', evaluationProgress);
    }
  }, [evaluationProgress]);

  return (
    <div className="bg-ferry-image min-h-screen">
      <main className="container mx-auto py-6 flex justify-center">
        <div className="grid grid-cols-[30vw_60vw] gap-5">
          <div>
            <div className="sidebar-container rounded-xl p-6 bg-white bg-opacity-95 shadow-lg border border-gray-100">
              <div className="flex items-center mb-6">
                <div className="p-2 bg-blue-600 rounded text-white mr-3">
                  <svg xmlns="http://www.w3.org/2000/svg" className="h-6 w-6" fill="none" viewBox="0 0 24 24" stroke="currentColor">
                    <path strokeLinecap="round" strokeLinejoin="round" strokeWidth={2} d="M9 17l4-4m0 0l4-4m-4 4H3m4 4h10" />
                  </svg>
                </div>
                <h1 className="text-xl font-bold text-gray-800">Query Controls</h1>
              </div>

              <div className="mb-4">
                <div className="flex items-center mb-2">
                  <div className="flex rounded-lg overflow-hidden border border-gray-200 flex-grow">
                    <button
                      className={`flex-1 py-2 px-4 text-center transition-colors ${controlMode === "query"
                          ? "bg-blue-600 text-white"
                          : isLoading
                            ? "bg-gray-300 text-gray-500 cursor-not-allowed"
                            : "bg-gray-100 text-gray-600"
                        }`}
                      onClick={() => !isLoading && setControlMode("query")}
                      disabled={isLoading}
                    >
                      Query Mode
                    </button>
                    <button
                      className={`flex-1 py-2 px-4 text-center transition-colors ${controlMode === "evaluation"
                          ? "bg-blue-600 text-white"
                          : isLoading
                            ? "bg-gray-300 text-gray-500 cursor-not-allowed"
                            : "bg-gray-100 text-gray-600"
                        }`}
                      onClick={() => !isLoading && setControlMode("evaluation")}
                      disabled={isLoading}
                    >
                      Evaluation Mode
                    </button>
                  </div>
                  <div className="relative ml-2 group">
                    <div className="w-6 h-6 bg-gray-200 rounded-full flex items-center justify-center cursor-help">
                      <span className="text-gray-600 font-semibold">?</span>
                    </div>
                    <div className="absolute left-full ml-2 top-1/2 transform -translate-y-1/2 w-64 p-2 bg-gray-800 text-white text-xs rounded shadow-lg opacity-0 group-hover:opacity-100 transition-opacity z-10 pointer-events-none">
                      <p className="mb-1"><strong>Query Mode:</strong> Ask questions about the ferry data and get AI-generated analysis.</p>
                      <p><strong>Evaluation Mode:</strong> Test the model's performance against predefined test cases to measure accuracy and reliability.</p>
                      {isLoading && <p className="mt-1 text-yellow-300">Mode switching is disabled while a query is running.</p>}
                    </div>
                  </div>
                </div>
              </div>

              <div className="space-y-5">
                <div>

                  <div className="mb-2 mt-5">

                    <div className="flex rounded-lg overflow-hidden border border-gray-200">
                      <button
                        className={`flex-1 py-2 px-4 text-center transition-colors ${modelCategory === "proprietary" ? "bg-blue-600 text-white" : "bg-gray-100 text-gray-600"}`}
                        onClick={() => handleCategoryChange("proprietary")}
                      >
                        Proprietary
                      </button>
                      <button
                        className={`flex-1 py-2 px-4 text-center transition-colors ${modelCategory === "open-source" ? "bg-blue-600 text-white" : "bg-gray-100 text-gray-600"}`}
                        onClick={() => handleCategoryChange("open-source")}
                      >
                        Open Source
                      </button>
                    </div>
                  </div>

                  <div className="mb-4">
                    <label className="text-sm font-medium text-gray-700 block mb-2">Model</label>
                    <div className="relative">
                      <select
                        className="block w-full rounded-lg border border-gray-300 px-4 py-2.5 text-gray-700 appearance-none focus:outline-none focus:ring-2 focus:ring-blue-500"
                        value={selectedModel}
                        onChange={(e) => setSelectedModel(e.target.value)}
                      >
                        {modelCategory === "proprietary" ? (
                          <>
                            <option value="anthropic/claude-3.7-sonnet">Claude 3.7 Sonnet</option>
                          </>
                        ) : (
                          <>
                            <option value="qwen/qwen-2.5-72b-instruct">Qwen 2.5 72B</option>
                            <option value="meta-llama/llama-3.3-70b-instruct">Llama 3.3 70B</option>
                            <option value="meta-llama/llama-3.1-8b-instruct">Llama 3.1 8B</option>
                            <option value="mistralai/ministral-8b">Mistral 8B</option>
                          </>
                        )}
                      </select>
                      <div className="pointer-events-none absolute inset-y-0 right-0 flex items-center px-2 text-gray-700">
                        <svg className="w-4 h-4" fill="none" stroke="currentColor" viewBox="0 0 24 24" xmlns="http://www.w3.org/2000/svg">
                          <path strokeLinecap="round" strokeLinejoin="round" strokeWidth="2" d="M19 9l-7 7-7-7m7 7l7-7m-7 7"></path>
                        </svg>
                      </div>
                    </div>
                  </div>
                </div>

                <div>
                  <label className="text-sm font-medium text-gray-700 block mb-2">Data Source</label>
                  <div className="block w-full rounded-lg border border-gray-300 px-4 py-2.5 text-gray-700 bg-gray-50">
                    Ferry Trips Data (CSV)
                  </div>
                </div>

                {controlMode === "query" ? (
                  <>
                    <div>
                      <label className="text-sm font-medium text-gray-700 block mb-2">Your Analysis Query</label>
                      <textarea
                        className="w-full h-32 px-3 py-2 text-gray-700 border rounded-lg focus:outline-none focus:ring-2 focus:ring-blue-500"
                        placeholder="E.g., What is the average speed of ferry Jupiter? How does fuel consumption correlate with passenger load?"
                        value={question}
                        onChange={(e) => setQuestion(e.target.value)}
                      ></textarea>
                    </div>

                    <div className="flex space-x-3 pt-2">
                      <div className="relative group">
                        <button
                          className="flex items-center justify-center px-4 py-2 bg-blue-600 text-white rounded-lg hover:bg-blue-700 transition-colors"
                          onClick={loadPrompt}
                          aria-label="Load an example query into the input field"
                        >
                          <svg className="w-4 h-4 mr-2" fill="none" stroke="currentColor" viewBox="0 0 24 24" xmlns="http://www.w3.org/2000/svg">
                            <path strokeLinecap="round" strokeLinejoin="round" strokeWidth="2" d="M9 5H7a2 2 0 00-2 2v12a2 2 0 002 2h10a2 2 0 002-2V7a2 2 0 00-2-2h-2M9 5a2 2 0 002 2h2a2 2 0 002-2M9 5a2 2 0 012-2h2a2 2 0 012 2"></path>
                          </svg>
                          Example
                        </button>
                        <div className="absolute bottom-full left-0 mb-2 w-48 p-2 bg-gray-800 text-white text-xs rounded shadow-lg opacity-0 group-hover:opacity-100 transition-opacity z-10">
                          Click to load a pre-written example query into the input field
                        </div>
                      </div>

                      <button
                        className="px-4 py-2 bg-gray-200 text-gray-700 rounded-lg hover:bg-gray-300 transition-colors"
                        onClick={() => setQuestion("")}
                      >
                        Clear
                      </button>

                      <button
                        className="flex-1 flex items-center justify-center px-4 py-2 bg-green-500 text-white rounded-lg hover:bg-green-600 transition-colors"
                        onClick={askQuestion}
                        disabled={isLoading || !question.trim()}
                      >
                        <span>Query</span>
                        <svg className="w-4 h-4 ml-2" fill="none" stroke="currentColor" viewBox="0 0 24 24" xmlns="http://www.w3.org/2000/svg">
                          <path strokeLinecap="round" strokeLinejoin="round" strokeWidth="2" d="M14 5l7 7m0 0l-7 7m7-7H3"></path>
                        </svg>
                      </button>
                    </div>
                  </>
                ) : (
                  <>
                    <div>
                      <label className="text-sm font-medium text-gray-700 block mb-2">Test Cases</label>
                      <div className="w-full h-96 border rounded-lg overflow-y-auto bg-gray-50">
                        {testCases ? (
                          testCases.error ? (
                            <p className="text-red-500 p-3">Error loading test cases: {testCases.error}</p>
                          ) : (
                            <SyntaxHighlighter
                              language="json"
                              style={vscDarkPlus}
                              customStyle={{
                                margin: 0,
                                borderRadius: '0.25rem',
                                fontSize: '0.875rem',
                                padding: '0.5rem',
                                height: '100%'
                              }}
                            >
                              {JSON.stringify(testCases, null, 2)}
                            </SyntaxHighlighter>
                          )
                        ) : (
                          <div className="flex justify-center items-center h-full">
                            <div className="animate-spin rounded-full h-5 w-5 border-t-2 border-b-2 border-blue-500"></div>
                          </div>
                        )}
                      </div>
                    </div>

                    <div className="mt-3">
                      <div className="flex flex-row gap-4">
                        <div className="flex-1">
                          <label className="block text-sm font-medium text-gray-700 mb-1">
                            Number of Runs
                          </label>
                          <input
                            type="number"
                            min="1"
                            value={numberOfRuns}
                            onChange={(e) => setNumberOfRuns(parseInt(e.target.value) || 1)}
                            className="w-full px-3 py-2 border border-gray-300 rounded-md shadow-sm focus:outline-none focus:ring-blue-500 focus:border-blue-500"
                          />
                          <p className="mt-1 text-xs text-gray-500">
                            Number of times each test should run successfully (default: 1)
                          </p>
                        </div>
                        
                        <div className="flex-1">
                          <label className="block text-sm font-medium text-gray-700 mb-1">
                            Max Retries
                          </label>
                          <input
                            type="number"
                            min="1"
                            value={maxRetries}
                            onChange={(e) => setMaxRetries(parseInt(e.target.value) || 3)}
                            className="w-full px-3 py-2 border border-gray-300 rounded-md shadow-sm focus:outline-none focus:ring-blue-500 focus:border-blue-500"
                          />
                          <p className="mt-1 text-xs text-gray-500">
                            Maximum retry attempts for failed tests (default: 3)
                          </p>
                        </div>
                      </div>
                    </div>

                    <button
                      className="w-full flex items-center justify-center px-4 py-2 mt-3 bg-green-500 text-white rounded-lg hover:bg-green-600 transition-colors"
                      onClick={evaluateModel}
                      disabled={isLoading}
                    >
                      <span>Evaluate Model</span>
                      <svg className="w-4 h-4 ml-2" fill="none" stroke="currentColor" viewBox="0 0 24 24" xmlns="http://www.w3.org/2000/svg">
                        <path strokeLinecap="round" strokeLinejoin="round" strokeWidth="2" d="M9 5H7a2 2 0 00-2 2v12a2 2 0 002 2h10a2 2 0 002-2V7a2 2 0 00-2-2h-2M9 5a2 2 0 002 2h2a2 2 0 002-2M9 5a2 2 0 012-2h2a2 2 0 012 2"></path>
                      </svg>
                    </button>
                  </>
                )}
<<<<<<< HEAD

=======
>>>>>>> 8d962e4f
                
                <div className="mt-4 p-3 bg-yellow-50 border border-yellow-200 rounded-lg text-yellow-700 text-sm">
                  <p>Lighthouse Bot can make mistakes. Please consider the answers carefully.</p>
                </div>
  
              </div>
            </div>
          </div>

          <div>
            <div className="transparent-card rounded-xl p-5 shadow-xl border border-gray-600 border-opacity-30 h-full">
              <div className="flex items-center mb-5">
                <div className="p-2 bg-blue-600 rounded text-white mr-3">
                  <svg xmlns="http://www.w3.org/2000/svg" className="h-6 w-6" viewBox="0 0 24 24" fill="none" stroke="currentColor" strokeWidth="2" strokeLinecap="round" strokeLinejoin="round">
                    <path d="M22 11.08V12a10 10 0 1 1-5.93-9.14" stroke="white" />
                    <polyline points="22 4 12 14.01 9 11.01" stroke="white" fill="none" />
                  </svg>
                </div>
                <h2 className="text-xl font-bold">Response & Analysis Results</h2>
              </div>

              <div className="mb-4 visualization-container">
                <div className="response-container rounded-lg p-3 max-h-48 overflow-y-auto">
                  {controlMode === "evaluation" && activeQuery ? (
                 
                    renderEvaluationProgress()
                  ) : isLoading ? (
                    // Not active evaluation, but something else is loading (e.g., query mode initial load)
                    <div className="flex flex-col justify-center items-center py-4">
                      <div className="animate-spin rounded-full h-6 w-6 border-t-2 border-b-2 border-black mb-3"></div>
                    </div>
                  ) : content ? (
                    // Not loading, and not active evaluation. Show content.
                    <div className="prose prose-sm max-w-none text-gray-800">
                      <ReactMarkdown>{content}</ReactMarkdown>
                    </div>
                  ) : (
                    // Default placeholder
                    <div className="text-gray-500 text-sm text-center py-4">
                      Response will appear here
                    </div>
                  )}
                </div>
              </div>

              <div className="mb-4 border-b border-white border-opacity-20">
                <div className="flex space-x-2 border-b border-white border-opacity-20">
                  <button
                    className="tab-button px-4 py-2"
                    data-tab="live-tool-calls"
                    onClick={() => switchTab('live-tool-calls')}
                  >
                    Live Tool Calls
                  </button>
                  <button
                    className="tab-button px-4 py-2"
                    data-tab="full-response"
                    onClick={() => switchTab('full-response')}
                  >
                    Full Response
                  </button>
                  {controlMode === "evaluation" && (
                    <button
                      className="tab-button px-4 py-2"
                      data-tab="evaluation"
                      onClick={() => switchTab('evaluation')}
                    >
                      Evaluation
                    </button>
                  )}
                </div>
              </div>

              <div
                className="bg-white bg-opacity-20 rounded-xl p-6 visualization-container visualization-expanded overflow-x-auto"
              >
                {isLoading ? (
                  <div id="tab-content" className="h-full">
                    <div id="live-tool-calls-content" className="tab-pane active">
                      <div className="h-full w-full flex flex-col">
                        <div className="flex justify-center items-center mb-4">
                          <div className="animate-spin rounded-full h-8 w-8 border-4 border-white border-opacity-20 border-t-white mr-3"></div>
                        </div>
                        <div id="sql-data-container" className="w-full h-full flex-1">
                          {sqlQueries.length > 0 ? (
                            <div className="bg-white bg-opacity-10 rounded-xl p-4 h-full w-full">
                              <div
                                ref={queriesContainerRef}
                                className="space-y-2 overflow-y-auto h-[calc(100%-2rem)] w-full"
                              >
                                {sqlQueries.map((query, index) => (
                                  <div key={index} className="rounded w-full">
                                    <SyntaxHighlighter
                                      language="sql"
                                      style={vscDarkPlus}
                                      customStyle={{
                                        margin: 0,
                                        borderRadius: '0.25rem',
                                        fontSize: '0.875rem',
                                        padding: '0.5rem',
                                        width: '100%',
                                        maxWidth: '100%'
                                      }}
                                    >
                                      {query}
                                    </SyntaxHighlighter>
                                  </div>
                                ))}
                              </div>
                            </div>
                          ) : (
                            <div className="flex items-center justify-center h-full">
                              <p className="text-gray-300 text-center">No tool calls executed yet</p>
                            </div>
                          )}
                        </div>
                      </div>
                    </div>
                  </div>
                ) : content ? (
                  <div id="tab-content" className="h-full">
                    <div id="live-tool-calls-content" className="tab-pane active">
                      <div className="h-full w-full flex flex-col">
                        <div id="sql-data-container" className="w-full h-full">
                          {sqlQueries.length > 0 ? (
                            <div className="bg-white bg-opacity-10 rounded-xl p-4 h-full">
                              <div
                                ref={queriesContainerRef}
                                className="space-y-2 overflow-y-auto h-[calc(100%-2rem)]"
                              >
                                {sqlQueries.map((query, index) => (
                                  <div key={index} className="rounded">
                                    <SyntaxHighlighter
                                      language="sql"
                                      style={vscDarkPlus}
                                      customStyle={{
                                        margin: 0,
                                        borderRadius: '0.25rem',
                                        fontSize: '0.875rem',
                                        padding: '0.5rem'
                                      }}
                                    >
                                      {query}
                                    </SyntaxHighlighter>
                                  </div>
                                ))}
                              </div>
                            </div>
                          ) : (
                            <div className="flex items-center justify-center h-full">
                              <p className="text-gray-300 text-center">No tool calls executed yet</p>
                            </div>
                          )}
                        </div>
                      </div>
                    </div>

                    <div id="full-response-content" className="tab-pane hidden">
                      <div className="h-full w-full flex flex-col">
                        <div className="w-full h-full overflow-y-auto bg-white bg-opacity-10 rounded-xl p-4">
                          <ReactMarkdown
                            className="prose prose-sm max-w-none text-gray-200"
                            components={{
                              code({ node, inline, className, children, ...props }) {
                                const match = /language-(\w+)/.exec(className || '')
                                const language = match ? match[1] : 'text'
                                return !inline && (language === 'sql' || language === 'mysql') ? (
                                  <SyntaxHighlighter
                                    language="sql"
                                    style={vscDarkPlus}
                                    customStyle={{
                                      margin: 0,
                                      borderRadius: '0.25rem',
                                      fontSize: '0.875rem',
                                      padding: '0.5rem'
                                    }}
                                    {...props}
                                  >
                                    {String(children).replace(/\n$/, '')}
                                  </SyntaxHighlighter>
                                ) : (
                                  <code className="bg-gray-200 px-1 py-0.5 rounded text-gray-800" {...props}>
                                    {children}
                                  </code>
                                )
                              }
                            }}
                          >
                            {fullResponse || 'No response available'}
                          </ReactMarkdown>
                        </div>
                      </div>
                    </div>

                    <div id="evaluation-content" className="tab-pane hidden">
                      <div className="h-full w-full flex items-center justify-center">
                        <div id="evaluation-data-container" className="w-full h-full">
                          {evaluationResults ? (
                            <div className="p-4">
                              <div className="mb-4 text-center">
                                <h3 className="text-lg font-semibold">Evaluation Results for {selectedModel}</h3>
                                <p className="text-green-600 font-medium">Evaluation successful!</p>
                              </div>
                              <EvaluationResultsTable results={evaluationResults} />

                              {/* If there are retrieved contexts, display them */}
                              {evaluationResults.retrieved_contexts && (
                                <div className="mt-6">
                                  <h4 className="text-md font-semibold mb-2">Retrieved Contexts</h4>
                                  <div className="bg-gray-50 p-3 rounded text-sm">
                                    {evaluationResults.retrieved_contexts}
                                  </div>
                                </div>
                              )}
                            </div>
                          ) : (
                            <p className="text-gray-500 text-center">Something went wrong</p>
                          )}
                        </div>
                      </div>
                    </div>
                  </div>
                ) : (
                  <div className="flex flex-col justify-center items-center h-full">
                    <svg className="w-24 h-24 text-white text-opacity-20" fill="none" stroke="currentColor" viewBox="0 0 24 24" xmlns="http://www.w3.org/2000/svg">
                      <path strokeLinecap="round" strokeLinejoin="round" strokeWidth="1.5" d="M8 13v-1m4 1v-3m4 3V8M8 21l4-4 4 4M3 4h18M4 4h16v12a1 1 0 01-1 1H5a1 1 0 01-1-1V4z"></path>
                    </svg>
                    <h3 className="mt-4 text-white text-opacity-80 text-lg font-medium">Run an analysis to see results</h3>
                  </div>
                )}
              </div>
            </div>
          </div>
        </div>
      </main>
    </div>
  );
}<|MERGE_RESOLUTION|>--- conflicted
+++ resolved
@@ -868,10 +868,6 @@
                     </button>
                   </>
                 )}
-<<<<<<< HEAD
-
-=======
->>>>>>> 8d962e4f
                 
                 <div className="mt-4 p-3 bg-yellow-50 border border-yellow-200 rounded-lg text-yellow-700 text-sm">
                   <p>Lighthouse Bot can make mistakes. Please consider the answers carefully.</p>
