--- conflicted
+++ resolved
@@ -14,16 +14,12 @@
     "marked": "^15.0.7",
     "next": "^12.0.7",
     "react": "^17.0.2",
-<<<<<<< HEAD
+    "react-dom": "^17.0.2",
     "react-chartjs-2": "^5.3.0",
-    "react-dom": "^17.0.2",
-    "react-table": "^7.8.0"
-=======
-    "react-dom": "^17.0.2",
+    "react-table": "^7.8.0",
     "react-markdown": "^8.0.7",
     "react-syntax-highlighter": "^15.6.1",
     "socket.io-client": "^4.8.1"
->>>>>>> 8cbec15c
   },
   "devDependencies": {
     "@tailwindcss/typography": "^0.5.0",
